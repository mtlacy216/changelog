--- conflicted
+++ resolved
@@ -346,19 +346,13 @@
         .article-category span {
             animation: pulse 2s infinite;
         }
-<<<<<<< HEAD
-
-=======
->>>>>>> 598818a4
+
         .article-category.analyzing {
             background: rgba(255,255,255,0.8);
             color: #666;
         }
 
-<<<<<<< HEAD
-=======
-
->>>>>>> 598818a4
+
         .theme-count {
             transition: background 0.3s ease, transform 0.2s ease;
         }
@@ -1312,8 +1306,7 @@
             badge.style.background = imageUrl ? 'rgba(255,255,255,0.95)' : '';
             imageDiv.style.background = `linear-gradient(135deg, ${themeColor}66, ${themeColor}bb)`;
             badge.style.opacity = '1';
-<<<<<<< HEAD
-=======
+
 
             badge.innerHTML = `<span>${THEMES[article.themes.primary].name}</span>`;
             badge.style.color = themeColor;
@@ -1322,7 +1315,7 @@
 
             const imageUrl = getProxiedImageUrl(article.image_url || article.image);
 
->>>>>>> 598818a4
+
             if (imageUrl) {
                 const img = new Image();
                 img.onload = function() {
@@ -1331,15 +1324,14 @@
                     imageDiv.style.backgroundPosition = 'center';
                 };
                 img.onerror = function() {
-<<<<<<< HEAD
+
                     console.log('Image failed:', imageUrl);
-=======
+
 
                     console.log('Image failed:', imageUrl);
 
                     console.log('Image failed to load:', imageUrl);
 
->>>>>>> 598818a4
                 };
                 img.src = imageUrl;
             }
@@ -1538,9 +1530,9 @@
                     ` : `
                         <div class=\"article-category analyzing\"><span>⚡ Analyzing...</span></div>
                     `}
-<<<<<<< HEAD
+
                 </div>
-=======
+
 
             const imageUrl = article.themes?.primary ? getProxiedImageUrl(article.image_url || article.image) : null;
             const backgroundStyle = article.themes?.primary ?
@@ -1559,7 +1551,7 @@
                         ${categoryHtml}
                     </div>
 
->>>>>>> 598818a4
+
                 <div class="article-content">
                     <div class="article-source">${escapeHtml(article.source_name || article.source || 'Unknown')}</div>
                     <h3 class="article-title">${escapeHtml(article.title || 'Untitled')}</h3>
