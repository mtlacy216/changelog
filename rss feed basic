--- conflicted
+++ resolved
@@ -3004,7 +3004,6 @@
     </script>
     <script>
     // RSS Mapping Editor logic
-<<<<<<< HEAD
     // Basic placeholder backend integration for demos
     function getFeedMappingConfig(feed_id) {
         return {
@@ -3036,8 +3035,6 @@
         };
     }
 
-=======
->>>>>>> 57506863
     let currentFeedId = null;
     let mappingConfig = null;
 
