--- conflicted
+++ resolved
@@ -2033,7 +2033,6 @@
             return `<div class="card-grid">
                 ${cards.map(card => `
                     <article class="card" data-type="${card.type}" onclick="openModal('${card.id}')">
-<<<<<<< HEAD
                         <div class="card-image-container">
                             ${card.imageUrl ?
                                 `<img class="card-image" src="${card.imageUrl}" alt="" loading="lazy">` :
@@ -2070,7 +2069,7 @@
                             </div>
                         </div>
                     </article>
-=======
+
                         <div class="card-type-bar"></div>
                         ${card.imageUrl ? 
                             `<img class="card-image" src="${card.imageUrl}" alt="" loading="lazy">` :
@@ -2098,7 +2097,7 @@
                               </div>
                           </div>
                       </article>
->>>>>>> 1d9f7675
+
                 `).join('')}
             </div>`;
         }
